--- conflicted
+++ resolved
@@ -2,10 +2,8 @@
 
 import android.os.AsyncTask;
 import android.util.Log;
-<<<<<<< HEAD
+import androidx.annotation.NonNull;
 import org.json.JSONObject;
-=======
->>>>>>> 298d4816
 
 import javax.net.ssl.HttpsURLConnection;
 import javax.net.ssl.SSLContext;
@@ -21,13 +19,6 @@
 import java.security.NoSuchAlgorithmException;
 import java.util.Arrays;
 
-<<<<<<< HEAD
-=======
-import org.json.JSONObject;
-
-import androidx.annotation.NonNull;
-
->>>>>>> 298d4816
 /**
  * Validates the result with Android Device Verification API.
  * <p>
@@ -54,7 +45,7 @@
         void success(boolean isValidSignature);
     }
 
-    public AndroidDeviceVerifier(String apiKey, String signatureToVerify) {
+    public AndroidDeviceVerifier(@NonNull String apiKey, @NonNull String signatureToVerify) {
         this.apiKey = apiKey;
         this.signatureToVerify = signatureToVerify;
     }
