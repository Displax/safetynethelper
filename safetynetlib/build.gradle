apply plugin: 'com.android.library'

android {
<<<<<<< HEAD
    compileSdkVersion 30
    buildToolsVersion "30.0.3"

    defaultConfig {
        minSdkVersion 14
        targetSdkVersion 30
        versionCode 5
        versionName "0.5"
=======
    compileSdkVersion 28
    buildToolsVersion "28.0.3"

    defaultConfig {
        minSdkVersion 14
        targetSdkVersion 28
        versionCode 7
        versionName "0.7"
>>>>>>> 298d4816
    }
    buildTypes {
        release {
            minifyEnabled false
            proguardFiles getDefaultProguardFile('proguard-android.txt'), 'proguard-rules.pro'
        }
    }

    packagingOptions {
        exclude 'META-INF/LICENSE'
    }
}

dependencies {
    implementation ('com.google.android.gms:play-services-safetynet:17.0.0')
}<|MERGE_RESOLUTION|>--- conflicted
+++ resolved
@@ -1,25 +1,14 @@
 apply plugin: 'com.android.library'
 
 android {
-<<<<<<< HEAD
     compileSdkVersion 30
     buildToolsVersion "30.0.3"
 
     defaultConfig {
         minSdkVersion 14
         targetSdkVersion 30
-        versionCode 5
-        versionName "0.5"
-=======
-    compileSdkVersion 28
-    buildToolsVersion "28.0.3"
-
-    defaultConfig {
-        minSdkVersion 14
-        targetSdkVersion 28
-        versionCode 7
-        versionName "0.7"
->>>>>>> 298d4816
+        versionCode 8
+        versionName "0.8"
     }
     buildTypes {
         release {
